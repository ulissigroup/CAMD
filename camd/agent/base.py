# Copyright Toyota Research Institute 2019

import numpy as np
from sklearn.linear_model import LinearRegression
from sklearn.preprocessing import StandardScaler
from sklearn.model_selection import KFold, cross_val_score
from sklearn.base import clone
from camd import tqdm

import abc


class HypothesisAgent(metaclass=abc.ABCMeta):
    def __init__(self):
        pass

    @abc.abstractmethod
    def get_hypotheses(self, candidate_data):
        """

        Returns:
            subset of candidate data which represent some
            choice e. g. for the next set of experiments

        """


class QBC:
    """
<<<<<<< HEAD
    Uncertainty quantification for non-supporting regressors
    with Query-By-Committee
=======
    Helper class for Uncertainty quantification using
    non-supporting regressors with Query-By-Committee
>>>>>>> 2a2cfbee
    """
    def __init__(self, n_members, training_fraction, model=None,
                 test_full_model=True):
        """
<<<<<<< HEAD

        Args:
            n_members (int): Number of committee members or models to train
            training_fraction (float): fraction of data to use in training
                committee members
            model (sklearn.RegressorMixin): sklearn-style regressor
            test_full_model (bool): whether or not to test the full
                model
=======
        n_members (int): Number of committee members (i.e. models to train)
        training_fraction (float): fraction of data to use in training committee members
        ml_algorithm (sklearn.RegressorMixin): sklearn-style regressor for
            regression algorithm
        ml_algorithm_params (dict): parameters to pass to the algorithm
>>>>>>> 2a2cfbee
        """
        self.n_members = n_members
        self.training_fraction = training_fraction
        self.model = model if model else LinearRegression()
        self.committee_models = []
        self.trained = False
        self.test_full_model = test_full_model
        self.cv_score = np.nan
        self._X = None
        self._y = None

    def fit(self, X, y):
        self._X, self._y = X, y

        split_X = []
        split_y = []

        for i in range(self.n_members):
            a = np.arange(len(X))
            np.random.shuffle(a)
            indices = a[:int(self.training_fraction * len(X))]
            split_X.append(X.iloc[indices])
            split_y.append(y.iloc[indices])

        self.committee_models = []
        for i in tqdm(list(range(self.n_members))):
            scaler = StandardScaler()
            X = scaler.fit_transform(split_X[i])
            y = split_y[i]
            model = clone(self.model)
            model.fit(X, y)
            # Saving the scaler and model to make predictions
            self.committee_models.append([scaler, model])

        self.trained = True

        if self.test_full_model:
            # Get a CV score for an overall model with plot_hull dataset
            full_scaler = StandardScaler()
            _X = full_scaler.fit_transform(self._X, self._y)
            full_model = clone(self.model)
            full_model.fit(_X, self._y)
            cv_score = cross_val_score(
                full_model, _X, self._y, cv=KFold(5, shuffle=True),
                scoring='neg_mean_absolute_error')
            self.cv_score = np.mean(cv_score) * -1

    def predict(self, X):
        # Apply the committee of models to candidate space
        committee_predictions = []
        for scaler, model in tqdm(self.committee_models):
            _X = scaler.transform(X)
            committee_predictions.append(model.predict(_X))
        stds = np.std(np.array(committee_predictions), axis=0)
        means = np.mean(np.array(committee_predictions), axis=0)
        return means, stds


class RandomAgent(HypothesisAgent):
    """
    Baseline agent: Randomly picks from candidate dataset
    """
    def __init__(self, candidate_data=None, seed_data=None, n_query=1):

        self.candidate_data = candidate_data
        self.seed_data = seed_data
        self.n_query = n_query
        super(RandomAgent, self).__init__()

    def get_hypotheses(self, candidate_data, seed_data=None):
        """

        Args:
            candidate_data (DataFrame): candidate data
            seed_data (DataFrame): seed data, there's none in this
                case, but keep the kwarg for adherence to the
                superclass signature

        Returns:
            (List) of indices

        """
        return candidate_data.sample(self.n_query)<|MERGE_RESOLUTION|>--- conflicted
+++ resolved
@@ -27,19 +27,12 @@
 
 class QBC:
     """
-<<<<<<< HEAD
-    Uncertainty quantification for non-supporting regressors
-    with Query-By-Committee
-=======
     Helper class for Uncertainty quantification using
     non-supporting regressors with Query-By-Committee
->>>>>>> 2a2cfbee
     """
     def __init__(self, n_members, training_fraction, model=None,
                  test_full_model=True):
         """
-<<<<<<< HEAD
-
         Args:
             n_members (int): Number of committee members or models to train
             training_fraction (float): fraction of data to use in training
@@ -47,13 +40,7 @@
             model (sklearn.RegressorMixin): sklearn-style regressor
             test_full_model (bool): whether or not to test the full
                 model
-=======
-        n_members (int): Number of committee members (i.e. models to train)
-        training_fraction (float): fraction of data to use in training committee members
-        ml_algorithm (sklearn.RegressorMixin): sklearn-style regressor for
-            regression algorithm
-        ml_algorithm_params (dict): parameters to pass to the algorithm
->>>>>>> 2a2cfbee
+
         """
         self.n_members = n_members
         self.training_fraction = training_fraction
