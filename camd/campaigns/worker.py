#  Copyright (c) 2019 Toyota Research Institute.  All rights reserved.
"""
Module and script for running the CAMD campaign worker

Usage:
    camd_worker COMMAND [options]

Options:
    --campaign CAMPAIGN  campaign name  [default: proto-dft-2]
    --loops NUM_LOOPS    number of loops to run
    -h --help            Show this screen
    --version            Show version

COMMAND may be one of:
    start - starts worker
    stop - writes stopfile such that CAMD stops
"""
import time
import boto3
import itertools
import os
import numpy as np

from pathlib import Path
from docopt import docopt
from monty.tempfile import ScratchDir
from camd import CAMD_S3_BUCKET, CAMD_STOP_FILE
from camd.log import camd_traced
from camd.campaigns.structure_discovery import \
    ProtoDFTCampaign, CloudATFCampaign


@camd_traced
class Worker(object):
    def __init__(self, campaign="proto-dft-2"):
        self.campaign = campaign

    def start(self, num_loops=np.inf, sleep_time=60):
        """
        Starts the worker, which monitors s3 for new submissions
        and starts runs accordingly.

        Args:
            num_loops (int): number of campaigns to run before
                stopping
            sleep_time (float): time to sleep between iterations
                in which active campaigns are found

        Returns:
            (int) number of loops executed, including "sleep" loops,
                where no campaign was executed

        """
        for loop_num in itertools.count(1):
            if loop_num > num_loops or self.check_stop_file():
                return loop_num - 1
            latest_chemsys = self.get_latest_chemsys()
            if latest_chemsys:
                with ScratchDir('.') as sd:
                    print("Running {} in {}".format(latest_chemsys, sd))
                    self.run_campaign(latest_chemsys)
            else:
                print("No new campaigns submitted, sleeping for {} seconds".format(
                    sleep_time))
                time.sleep(sleep_time)

    def run_campaign(self, chemsys):
        """
        Runs the campaign for a given chemsys

        Args:
            chemsys ([str]):

        Returns:
            None

        """
<<<<<<< HEAD
        if self.campaign == "proto-dft":
            campaign = ProtoDFTCampaign.from_chemsys(chemsys)
=======
        if self.campaign == "proto-dft-2":
            run_proto_dft_campaign(chemsys)
>>>>>>> 2a2cfbee
        elif self.campaign == "oqmd-atf":
            # This is more or less just a test
            campaign = CloudATFCampaign.from_chemsys(chemsys)
        else:
            raise ValueError("Campaign {} is not valid".format(self.campaign))
        campaign.autorun()

    def get_latest_chemsys(self):
        """
        Gets the last submitted chemsys

        Returns:
            (str): corresponding to last submitted chemsys

        """
        bucket = boto3.resource("s3").Bucket(CAMD_S3_BUCKET)

        # Get submissions
        submission_prefix = '/'.join([self.campaign, "submit"])
        submit_objects = bucket.objects.filter(Prefix=submission_prefix)
        submission_times = {obj.key.split('/')[-2]: obj.get()['LastModified']
                            for obj in submit_objects
                            if obj.key != "{}/submit/".format(self.campaign)}

        # Get started jobs
        started = get_common_prefixes(CAMD_S3_BUCKET, "/".join([self.campaign, "runs"]))

        # Filter started jobs and then get latest unstarted
        unstarted = list(set(submission_times.keys()) - set(started))
        latest_unstarted = sorted(unstarted, key=lambda x: submission_times[x])

        return latest_unstarted[-1] if latest_unstarted else None

    @staticmethod
    def write_stop_file():
        """
        Touches stop file to signal drawdown to shared workers

        Returns:
            (None)

        """
        Path(CAMD_STOP_FILE).touch()

    @staticmethod
    def remove_stop_file():
        """
        Removes the stop file from its specified location
        via CAMD_STOP_FILE env variable

        Returns:
            (None)

        """
        if os.path.isfile(CAMD_STOP_FILE):
            os.remove(CAMD_STOP_FILE)

    @staticmethod
    def check_stop_file():
        """
        Returns bool corresponding to whether the CAMD stop
        file exists

        Returns:
            (bool) whether CAMD stop file exists

        """
        return os.path.isfile(CAMD_STOP_FILE)


# TODO: move this to TRI-utils
def get_common_prefixes(bucket, prefix):
    """
    Helper function to get common "subfolders" of folders
    in S3

    Args:
        bucket (str): bucket name
        prefix (str): prefix for which to list common prefixes

    Returns:

    """
    if not prefix.endswith('/'):
        prefix += "/"
    client = boto3.client('s3')
    paginator = client.get_paginator('list_objects')
    result = paginator.paginate(Bucket=bucket, Delimiter='/', Prefix=prefix)
    return [common_prefix['Prefix'].split('/')[-2]
            for common_prefix in result.search("CommonPrefixes")
            if common_prefix]


def main():
    """
    Main function for running this as a script

    Returns:
        None
    """
    args = docopt(__doc__)
    campaign = args['--campaign']
    worker = Worker(campaign)
    num_loops = args['--loops']
    if num_loops is not None:
        num_loops = int(num_loops)
    else:
        num_loops = np.inf
    if args['COMMAND'] == "start":
        print("Starting {} worker with {} loops".format(
            campaign, num_loops))
        worker.remove_stop_file()
        worker.start(num_loops=num_loops)
    elif args['COMMAND'] == "stop":
        worker.write_stopfile()
    else:
        raise ValueError("Invalid command {}.  Worker command must be 'start' or 'stop'")


if __name__ == "__main__":
    main()<|MERGE_RESOLUTION|>--- conflicted
+++ resolved
@@ -25,12 +25,10 @@
 from docopt import docopt
 from monty.tempfile import ScratchDir
 from camd import CAMD_S3_BUCKET, CAMD_STOP_FILE
-from camd.log import camd_traced
 from camd.campaigns.structure_discovery import \
     ProtoDFTCampaign, CloudATFCampaign
 
 
-@camd_traced
 class Worker(object):
     def __init__(self, campaign="proto-dft-2"):
         self.campaign = campaign
@@ -75,13 +73,8 @@
             None
 
         """
-<<<<<<< HEAD
         if self.campaign == "proto-dft":
             campaign = ProtoDFTCampaign.from_chemsys(chemsys)
-=======
-        if self.campaign == "proto-dft-2":
-            run_proto_dft_campaign(chemsys)
->>>>>>> 2a2cfbee
         elif self.campaign == "oqmd-atf":
             # This is more or less just a test
             campaign = CloudATFCampaign.from_chemsys(chemsys)
