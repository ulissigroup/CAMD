# Copyright Toyota Research Institute 2019
"""
Module for conducting analysis/postprocessing of
experiments and campaigns.  Contains the Analyzer
object, which performs this function.
"""

import abc
import warnings
import json
import os
import numpy as np
import itertools
import pandas as pd
from camd import tqdm
from qmpy.analysis.thermodynamics.phase import Phase, PhaseData
from qmpy.analysis.thermodynamics.space import PhaseSpace
from multiprocessing import Pool, cpu_count
from pymatgen.core.composition import Composition
from pymatgen.entries.computed_entries import ComputedEntry
from pymatgen.analysis.phase_diagram import (
    PhaseDiagram,
    PDPlotter,
    tet_coord,
    triangular_coord,
)
from pymatgen.analysis.structure_matcher import StructureMatcher
from pymatgen.core.structure import Structure
from camd.utils.data import cache_matrio_data, filter_dataframe_by_composition, ELEMENTS
from camd import CAMD_CACHE


class AnalyzerBase(abc.ABC):
    """
    The AnalyzerBase class defines the contract
    for post-processing experiments and reporting
    on campaign state
    """

    def __init__(self):
        """
        Initialize an Analyzer.  Should contain all necessary
        state variables for consistent analysis methods
        """
        self._initial_seed_indices = []

    @abc.abstractmethod
    def analyze(self, campaign):
        """
        Analyze method, performs some operation on new
        experimental results in order to place them
        in the context of the seed data

        Args:
            campaign (Campaign): Campaign to be analyzed

        Returns:
            (DataFrame): dataframe corresponding to the analysis summary
        """


class GenericMaxAnalyzer(AnalyzerBase):
    """
    Generic analyzer that checks new data with a target column against a threshold to be crossed.
    """

    def __init__(self, threshold=0, target="target"):
        """
        Args:
            threshold (int or float): The target values of new acquisitions are compared to find if they are above this
            threshold, to keep track of the performance in sequential framework.
        """
        self.threshold = threshold
        self.target = target
        self.score = []
        self.best_examples = []
        super(GenericMaxAnalyzer, self).__init__()

    def analyze(self, campaign, finalize=False):
        """
        Analyzes the results of an experiment by finding
        the best examples and their scores

        Args:

        Returns:
            (pandas.DataFrame): one-row dataframe summarizing past results
            (pandas.DataFrame): new seed data to be passed to agent

        """
        new_seed = campaign.seed_data.append(campaign.experiment.get_results())
        self.score.append(np.sum(new_seed[self.target] > self.threshold))
        self.best_examples.append(new_seed.loc[new_seed[self.target].idxmax()])
        new_discovery = (
            [self.score[-1] - self.score[-2]]
            if len(self.score) > 1
            else [self.score[-1]]
        )
        summary = pd.DataFrame(
            {
                "score": [self.score[-1]],
                "best_example": [self.best_examples[-1]],
                "new_discovery": new_discovery,
            }
        )
        return summary


# TODO: this isn't yet a true analyzer - still trying to figure out
#   how to implement this consistently
class AnalyzeStructures(AnalyzerBase):
    """
    This class tests if a list of structures are unique. Typically
    used for comparing hypothetical structures (post-DFT relaxation)
    and those from ICSD.
    """

    def __init__(self, structures=None, hull_distance=None):
        """
        Analyzer for structural analysis of jobs

        Args:
            structures ([Structure]): list of a-priori structures to
                compare against
            hull_distance ([float]): hull_distance by which to filter
                results

        """
        self.structures = structures if structures else []
        self.structure_ids = None
        self.unique_structures = None
        self.groups = None
        self.energies = None
        self.against_icsd = False
        self.structure_is_unique = None
        self.hull_distance = hull_distance
        super(AnalyzeStructures, self).__init__()

    def _analyze_structures(
        self, structures=None, structure_ids=None, against_icsd=False, energies=None
    ):
        """
        One encounter of a given structure will be labeled as True, its
        remaining matching structures as False.

        Args:
            structures (list): a list of structures to be compared.
            structure_ids (list): uids of structures, optional.
            against_icsd (bool): whether a comparison to icsd is also made.
            energies (list): list of energies (per atom) corresponding
                to structures. If given, the lowest energy instance of a
                given structure will be return as the unique one. Otherwise,
                there is no such guarantee. (optional)

        Returns:
            ([bool]) list of bools corresponding to the given list of
                structures corresponding to uniqueness
        """
        self.structures = structures
        self.structure_ids = structure_ids
        self.against_icsd = against_icsd
        self.energies = energies

        smatch = StructureMatcher()
        self.groups = smatch.group_structures(structures)
        self.structure_is_unique = []

        if self.energies:
            for i in range(len(self.groups)):
                self.groups[i] = [
                    x
                    for _, x in sorted(
                        zip(
                            [
                                self.energies[self.structures.index(s)]
                                for s in self.groups[i]
                            ],
                            self.groups[i],
                        )
                    )
                ]

        self._unique_structures = [i[0] for i in self.groups]
        for s in structures:
            if s in self._unique_structures:
                self.structure_is_unique.append(True)
            else:
                self.structure_is_unique.append(False)
        self._not_duplicate = self.structure_is_unique

        if self.against_icsd:
            structure_file = "oqmd1.2_exp_based_entries_structures.json"
            cache_matrio_data(structure_file)
            with open(os.path.join(CAMD_CACHE, structure_file), "r") as f:
                icsd_structures = json.load(f)
            chemsys = set()
            for s in self._unique_structures:
                chemsys = chemsys.union(set(s.composition.as_dict().keys()))

            self.icsd_structs_inchemsys = []
            for k, v in icsd_structures.items():
                try:
                    s = Structure.from_dict(v)
                    elems = set(s.composition.as_dict().keys())
                    if elems == chemsys:
                        self.icsd_structs_inchemsys.append(s)
                # TODO: can we make this exception more specific,
                #  do we have an example where this fails?
                except Exception as e:
                    warnings.warn("Unable to process structure {}".format(k))
                    warnings.warn("Error: {}".format(e))

            self.matching_icsd_strs = []
            for i in range(len(structures)):
                if self.structure_is_unique[i]:
                    match = None
                    for s2 in self.icsd_structs_inchemsys:
                        if smatch.fit(self.structures[i], s2):
                            match = s2
                            break
                    self.matching_icsd_strs.append(
                        match
                    )  # store the matching ICSD structures.
                else:
                    self.matching_icsd_strs.append(None)

            # Flip matching bools, and create a filter
            self._icsd_filter = [not i for i in self.matching_icsd_strs]
            self.structure_is_unique = (
                np.array(self.structure_is_unique) * np.array(self._icsd_filter)
            ).tolist()
            self.unique_structures = list(
                itertools.compress(self.structures, self.structure_is_unique)
            )
        else:
            self.unique_structures = self._unique_structures

        # We store the final list of unique structures as unique_structures.
        # We return a corresponding list of bool to the initial structure
        # list provided.
        return self.structure_is_unique

    def analyze(self, campaign):
        """
        Analysis method for structures, not yet implemented

        Args:
            campaign (Campaign): campaign object to be analyzed

        Returns:
            (pd.DataFrame): summary of results from structure analysis

        """
        raise NotImplementedError

    def analyze_vaspqmpy_jobs(self, jobs, against_icsd=False, use_energies=False):
        """
        Useful for analysis integrated as part of a campaign itself

        Args:
            jobs (pd.DataFrame): dataframe of DFT experiment results
            against_icsd (bool): whether to validate against ICSD or not

        Returns:
        """
        self.structure_ids = []
        self.structures = []
        self.energies = []
        for j, r in jobs.iterrows():
            if r["status"] == "SUCCEEDED":
                # This is a switch for OQMD vs. MP
                if "output" in r:
                    final_structure = r["output"]["structure"]
                    self.structures.append(final_structure)
                    self.energies.append(r["output"]["energy_per_atom"])
                    self.structure_ids.append(j)
                else:
                    final_structure = r["result"].final_structure
                    self.structures.append(final_structure)
                    self.structure_ids.append(j)
                    self.energies.append(
                        r["result"].final_energy / len(final_structure)
                    )
        if use_energies:
            return self._analyze_structures(
                self.structures, self.structure_ids, against_icsd, self.energies
            )
        else:
            return self._analyze_structures(
                self.structures, self.structure_ids, against_icsd
            )


class StabilityAnalyzer(AnalyzerBase):
    """
    Analyzer object for stability campaigns
    """

    def __init__(
        self,
        hull_distance=0.05,
        parallel=cpu_count(),
        entire_space=False,
        plot=True,
        initial_seed_indices=None,
    ):
        """
        The Stability Analyzer is intended to analyze DFT-result
        data in the context of a global compositional seed in
        order to determine phase stability.

        Args:
            hull_distance (float): distance above hull below
                which to deem a material "stable"
            parallel (bool): flag for whether or not
                multiprocessing is to be used
            # TODO: is there ever a case where you would
            #       would want to do the entire space?
            entire_space (bool): flag for whether to analyze
                entire space of results or just new chemical
                space
            plot (bool): whether to generate plot as part of
                standard analyze sequence
        """
        self.hull_distance = hull_distance
        self.parallel = parallel
        self.entire_space = entire_space
        self.space = None
        self.plot = plot
        self.initial_seed_indices = initial_seed_indices
        self.current_analysis = None
        super(StabilityAnalyzer, self).__init__()

    @staticmethod
    def get_phase_space(dataframe):
        """
        Gets PhaseSpace object associated with dataframe

        Args:
            dataframe (DataFrame): dataframe with columns "Composition"
                containing formula and "delta_e" containing
                formation energy per atom
        """
        phases = []
        for data in dataframe.iterrows():
            phases.append(
                Phase(
                    data[1]["Composition"],
                    energy=data[1]["delta_e"],
                    per_atom=True,
                    description=data[0],
                )
            )
        for el in ELEMENTS:
            phases.append(Phase(el, 0.0, per_atom=True))

        pd = PhaseData()
        pd.add_phases(phases)
        space = PhaseSpaceAL(bounds=ELEMENTS, data=pd)
        return space

    @staticmethod
    def add_stability(df, hull_distance=0.2, parallel=cpu_count()):
        """
        Adds stability to a dataframe

        Args:
            df (pd.DataFrame): dataframe of entries with `delta_e` field
            hull_distance (float): distance to the hull to classify as stable
            parallel (int): number of parallel processes to use

        Returns:
            (pd.DataFrame): dataframe of stabilities and is_stable

        """
        space = StabilityAnalyzer.get_phase_space(df)
        new_phases = [p for p in space.phases if p.description in df.index]

        space.compute_stabilities(phases=new_phases, ncpus=parallel)

        # Compute new stabilities and update new seed, note that pandas will complain
        # if the index is not explicit due to multiple types (e. g. ints for OQMD
        # and strs for prototypes)
        new_data = pd.DataFrame(
            {"stability": [phase.stability for phase in new_phases]},
            index=[phase.description for phase in new_phases],
        )
        new_data["is_stable"] = new_data["stability"] <= hull_distance
        return new_data

    def analyze(self, campaign, finalize=False):
        """
        Args:
            campaign (Campaign): CAMD campaign
            finalize (bool): whether or not analysis is final

        Returns:
            (DataFrame): summary of the process, i. e. of
                the increment or experimental results

        """
        # On first run get initial seed indices
        if self.initial_seed_indices is None:
            self.initial_seed_indices = campaign.seed_data.index
        # Check for new results
        new_experimental_results = campaign.experiment.get_results()
        new_comp = new_experimental_results["Composition"].sum()
        new_experimental_results = new_experimental_results.dropna(subset=["delta_e"])
        if not finalize:
            new_seed = campaign.seed_data.append(new_experimental_results)
        else:
            new_seed = campaign.seed_data

        # Aggregate seed_data and new experimental results
        include_columns = ["Composition", "delta_e"]
        filtered = new_seed[include_columns].drop_duplicates(keep="last").dropna()

        if not self.entire_space:
            # Constrains the phase space to that of the target compounds.
            # More efficient when searching in a specified chemistry,
            # less efficient if larger spaces are without specified chemistry.
            filtered = filter_dataframe_by_composition(filtered, new_comp)

        new_data = self.add_stability(
            filtered, hull_distance=self.hull_distance, parallel=self.parallel
        )

        # # TODO: This is implicitly adding "stability", and "is_stable" columns
        #       but could be handled more gracefully
        if "stability" not in new_seed.columns:
            new_seed = pd.concat([new_seed, new_data], axis=1, sort=False)
        else:
            new_seed.update(new_data)

        # Write hull figure to disk
        if self.plot:
            self.plot_hull(
                filtered, new_experimental_results.index, filename="hull.png"
            )
        self.current_analysis = new_data
        # Compute summary metrics
        summary = self.get_summary(
            new_seed,
            new_experimental_results.index,
            initial_seed_indices=self.initial_seed_indices,
        )
        return summary

    @staticmethod
    def get_summary(new_seed, new_ids, initial_seed_indices=None):
        """
        Gets summary row for given experimental results after
        preliminary stability analysis.  This is not meant
        to provide the basis for a generic summary method
        and is particular to the StabilityAnalyzer.

        Args:
            new_seed (DataFrame): dataframe corresponding to
                new processed seed
            new_ids ([]): list of index values for those
                experiments that are "new"
            initial_seed_indices ([]): indices of the initial
                seed

        Returns:
            (DataFrame): dataframe summarizing processed
                experimental data including values for
                how many materials were discovered

        """
        # TODO: Right now analyzers don't know anything about the history
        #       of experiments, so can be difficult to determine marginal
        #       value of a given experimental run
        processed_new = new_seed.loc[new_ids]
        initial_seed_indices = (
            initial_seed_indices if initial_seed_indices is not None else []
        )
        total_discovery = new_seed.loc[
            ~new_seed.index.isin(initial_seed_indices)
        ].is_stable.sum()
        return pd.DataFrame(
            {
                "new_candidates": [len(processed_new)],
                "new_discovery": [processed_new.is_stable.sum()],
                "total_discovery": [total_discovery],
            }
        )

    def plot_hull(self, df, new_result_ids, filename=None, finalize=False):
        """
        Generate plots of convex hulls for each of the runs

        Args:
            df (DataFrame): dataframe with formation energies and formulas
            new_result_ids ([]): list of new result ids (i. e. indexes
                in the updated dataframe)
            filename (str): filename to output, if None, no file output
                is produced
            finalize (bool): flag indicating whether to include all new results

        Returns:
            (pyplot): plotter instance
        """
        # Generate all entries
        total_comp = Composition(df["Composition"].sum())
        if len(total_comp) > 4:
            warnings.warn("Number of elements too high for phase diagram plotting")
            return None
        filtered = filter_dataframe_by_composition(df, total_comp)
        filtered = filtered[["delta_e", "Composition"]]
        filtered = filtered.dropna()

        # Create computed entry column with un-normalized energies
        filtered["entry"] = [
            ComputedEntry(
                Composition(row["Composition"]),
                row["delta_e"] * Composition(row["Composition"]).num_atoms,
                entry_id=index,
            )
            for index, row in filtered.iterrows()
        ]

        ids_prior_to_run = list(set(filtered.index) - set(new_result_ids))
        if not ids_prior_to_run:
            warnings.warn("No prior data, prior phase diagram cannot be constructed")
            return None

        # Create phase diagram based on everything prior to current run
        entries = filtered.loc[ids_prior_to_run]["entry"].dropna()

        # Filter for nans by checking if it's a computed entry
        pg_elements = sorted(total_comp.keys())
        pd = PhaseDiagram(entries, elements=pg_elements)
        plotkwargs = {
            "markerfacecolor": "white",
            "markersize": 7,
            "linewidth": 2,
        }
        if finalize:
            plotkwargs.update({"linestyle": "--"})
        else:
            plotkwargs.update({"linestyle": "-"})
        plotter = PDPlotter(pd, backend="matplotlib", **plotkwargs)

        getplotkwargs = {"label_stable": False} if finalize else {}
        plot = plotter.get_plot(**getplotkwargs)

        # Get valid results
        valid_results = [
            new_result_id
            for new_result_id in new_result_ids
            if new_result_id in filtered.index
        ]

        if finalize:
            # If finalize, we'll reset pd to all entries at this point to
            # measure stabilities wrt. the ultimate hull.
            pd = PhaseDiagram(filtered["entry"].values, elements=pg_elements)
            plotter = PDPlotter(
                pd,
                backend="matplotlib",
                **{"markersize": 0, "linestyle": "-", "linewidth": 2}
            )
            plot = plotter.get_plot(plt=plot)

        for entry in filtered["entry"][valid_results]:
            decomp, e_hull = pd.get_decomp_and_e_above_hull(entry, allow_negative=True)
            if e_hull < self.hull_distance:
                color = "g"
                marker = "o"
                markeredgewidth = 1
            else:
                color = "r"
                marker = "x"
                markeredgewidth = 1

            # Get coords
            coords = [entry.composition.get_atomic_fraction(el) for el in pd.elements][
                1:
            ]
            if pd.dim == 2:
                coords = coords + [pd.get_form_energy_per_atom(entry)]
            if pd.dim == 3:
                coords = triangular_coord(coords)
            elif pd.dim == 4:
                coords = tet_coord(coords)
            plot.plot(
                *coords,
                marker=marker,
                markeredgecolor=color,
                markerfacecolor="None",
                markersize=11,
                markeredgewidth=markeredgewidth
            )

        if filename is not None:
            plot.savefig(filename, dpi=70)
        plot.close()

    def finalize(self, campaign):
        """
        Post-processing a dft campaign
        """
        # self.analyze(campaign, finalize=True)
        all_submitted, all_results = campaign.experiment.agg_history
        old_results = campaign.seed_data.drop(all_results.index, errors="ignore")
        new_results = campaign.seed_data.drop(old_results.index)
        st_a = StabilityAnalyzer(
            hull_distance=self.hull_distance,
            parallel=self.parallel,
            entire_space=False,
            plot=False,
        )

        # Having calculated stabilities again, we plot the overall hull.
        # Filter by chemsys
        new_comp = new_results["Composition"].sum()
        filtered = filter_dataframe_by_composition(campaign.seed_data, new_comp)
        filtered = filtered.dropna(subset=["delta_e"])

        st_a.plot_hull(
            filtered,
            all_submitted.index,
            filename="hull_finalized.png",
            finalize=True,
        )

        stabs = self.add_stability(
            filtered, hull_distance=self.hull_distance, parallel=self.parallel
        )
        stable_discovered = stabs[stabs["is_stable"].fillna(False)]

        # Analyze structures if present in experiment
        if "structure" in all_results.columns:
            s_a = AnalyzeStructures()
            s_a.analyze_vaspqmpy_jobs(all_results, against_icsd=True, use_energies=True)
            unique_s_dict = {}
            for i in range(len(s_a.structures)):
                if s_a.structure_is_unique[i] and (
                    s_a.structure_ids[i] in stable_discovered.index
                ):
                    unique_s_dict[s_a.structure_ids[i]] = s_a.structures[i]

            with open("discovered_unique_structures.json", "w") as f:
                json.dump(dict([(k, s.as_dict()) for k, s in unique_s_dict.items()]), f)

            with open("structure_report.log", "w") as f:
                f.write("consumed discovery unique_discovery duplicate in_icsd \n")
                f.write(
                    str(len(all_submitted))
                    + " "
                    + str(len(stable_discovered))
                    + " "
                    + str(len(unique_s_dict))
                    + " "
                    + str(len(s_a.structures) - sum(s_a._not_duplicate))
                    + " "
                    + str(sum([not i for i in s_a._icsd_filter]))
                )
        return True


class PhaseSpaceAL(PhaseSpace):
    """
    Modified qmpy.PhaseSpace for GCLP based stability computations
    TODO: basic multithread or Gurobi for gclp
    """

    def compute_stabilities(self, phases, ncpus=cpu_count()):
        """
        Calculate the stability for every Phase.

        Args:
            phases ([Phase]): list of Phases for which to compute
                stability
            ncpus (int): number of cpus to use, i. e. processes
                to use

        Returns:
            ([float]) stability values for all phases
        """
        self.update_phase_dict(ncpus=ncpus)
        if ncpus > 1:
            with Pool(ncpus) as pool:
                stabilities = pool.map(self.compute_stability, phases)
            # Pool doesn't always modify the phases directly,
            # so assign stability after
            for phase, stability in zip(phases, stabilities):
                phase.stability = stability
        else:
            stabilities = [self.compute_stability(phase) for phase in tqdm(phases)]

        return stabilities

    def compute_stability(self, phase):
        """
        Computes stability for a given phase in the phase
        diagram

        Args:
            phase (Phase): phase for which to compute
                stability

        Returns:
            (float): stability of given phase

        """
        # If the phase name (formula) is in the set of minimal
        # phases by formula, compute it relative to that minimal phase
        if phase.name in self.phase_dict:
            phase.stability = (
                phase.energy
                - self.phase_dict[phase.name].energy
                + self.phase_dict[phase.name].stability
            )
        else:
            phase.stability = self._compute_stability_gclp(phase)

        return phase.stability

    def _compute_stability_gclp(self, phase):
        """
        Computes stability using gclp.  The function
        is still a little unstable, so we use a blank
        try-except to let it do what it can.

        Args:
            phase (Phase): phase for which to compute
                stability using gclp

        Returns:
            (float): stability

        """
        try:
            phase.stability = phase.energy - self.gclp(phase.unit_comp)[0]
        # TODO: do we have an example where this fails?  Can we provide
        #  a more concrete exception?
        except Exception as e:
            print(phase, "stability determination failed, error {}".format(e))
            phase.stability = np.nan
        return phase.stability

    def update_phase_dict(self, ncpus=cpu_count()):
        """
        Function to update the phase dict associated with
        the PhaseSpaceAL

        Args:
            ncpus (int): number of processes to use

        Returns:
            (None)

        """
        uncomputed_phases = [
            phase for phase in self.phase_dict.values() if phase.stability is None
        ]
        if ncpus > 1:
            # Compute stabilities, then update, pool doesn't modify attribute
            with Pool(ncpus) as pool:
                stabilities = pool.map(self._compute_stability_gclp, uncomputed_phases)
            for phase, stability in zip(uncomputed_phases, stabilities):
                phase.stability = stability
        else:
            for phase in uncomputed_phases:
                self._compute_stability_gclp(phase)
        assert (
            len(
                [phase for phase in self.phase_dict.values() if phase.stability is None]
            )
            == 0
        )


class GenericATFAnalyzer(AnalyzerBase):
    """
    Generic analyzer provide AL metrics analysis, including:

    deALM: decision efficiency metric
    anyALM: any discover from top n percentile catalyst
    allALM: fraction of top m percentile
    simALM: similarity between seed_df and new candidate

    This is only used in simulated discovery campaign,
    aggregated selection of candidates from one specific agent
    should be passed in
    """

    def __init__(self, percentile=0.01):
        """
        Notice the default of SL is to maximize a value, if the target value is
        overpotential, please remember to negate the target values

        Args:
            percentile (float):
                top percentile of candidates considered as "good"
        """
        self.percentile = percentile
        super(GenericATFAnalyzer, self).__init__()

    def analyze(self, campaign, finalize=False):
        """
        run analysis one by one

        Args:
            campaign (Campaign): campaign object to analyze
            finalize (bool): whether this analysis is the final one

        Returns:
            (DataFrame): dataframe with summary stats from campaign

        """
        seed_data = campaign.seed_data
        new_experimental_results = campaign.experiment.get_results()
        summary = pd.DataFrame()
        unsampled_candidates = campaign.experiment.dataframe.loc[
            campaign.candidate_data.index
        ]
        all_results = unsampled_candidates.append(
            campaign.experiment.dataframe.loc[campaign.seed_data.index]
        )
        unsampled_candidates = unsampled_candidates.drop(new_experimental_results.index)
        de_alms = self.get_de_alm(new_experimental_results, unsampled_candidates)
        summary["deALM"] = [de_alms]

        any_alm = self.get_any_alm(
            new_experimental_results,
            all_results,
            percentile=self.percentile,
        )
        summary["anyALM"] = [any_alm]

        all_sampled = seed_data.append(new_experimental_results).drop_duplicates()
        all_alm = self.get_all_alm(
            all_sampled,
            all_results,
            percentile=self.percentile,
        )
        summary["allALM"] = [all_alm]
        # simALM_val = self.gather_simALM(
        #     new_experimental_results.copy(), seed_data.copy()
        # )
        # summary["simALM"] = [simALM_val]

        return summary

    @staticmethod
    def get_de_alm(samples, unsampled_results):
        """
        Compute the decision efficiency ALM for one agent.

        de_ALM reflects the percentile of a sample relative
        the remaining unsampled results, and is computed as
        2*f_i - 1 in order to adopt a range from [-1, 1] which
        can be easily compared to the random case (for which
        de_ALM should be 0.)

        If the latest sample was the "best" choice, de_ALM is 1,
        if it was the worst, de_ALM is -1.

        Args:
            samples (pd.DataFrame): latest samples
            unsampled_results (pd.DataFrame): not yet sampled results
                from ATF simulation

        Returns:
            (pd.DataFrame): de_ALM
        """
        # go through each selected candidate, find the rank
        de_ALMs = []
        for idx, sample in samples.iterrows():
            temp = unsampled_results.append(sample)
            sample_rank_pct = temp["target"].rank(pct=True).loc[idx]
            de_ALMs.append(2 * sample_rank_pct - 1)

        return de_ALMs

    @staticmethod
    def get_any_alm(samples, all_results, percentile):
        """
        Compute the any ALM for one agent, which is a boolean
        describing whether or not some sample from the samples thus
        far is present in the top n percentile of materials, e.g.
        if some sample in samples is in the top 1% of all results
        returns True.  Note that the any_alm from Rohr et al. is
        the first iteration in which this is true for a given
        random initialization of an SL campaign.

        Args:
            samples (pd.DataFrame):
                selection of candidiates in the right order
            all_results (pd.DataFrame):
                all_results to use for percentile determination
            percentile (float):
                top percentile of candidates considered as "good"

        Returns:
            (bool): True if any of the samples are in the top
                percentile of all_results, False otherwise
        """
        sample_ranks = all_results["target"].rank(pct=True).loc[samples.index]
        return (sample_ranks > 1 - percentile).any()

    @staticmethod
    def get_all_alm(all_samples, all_possible_samples, percentile):
        """
        Compute the all ALM for one agent, defined as the fraction of
        samples above the target percentile which are contained in
        the samples taken up to this point. For example, if 50% of
        the possible catalysts in the top 1% overpotential have
        been sampled, allALM is 0.5.

        Args:
            all_samples (pd.DataFrame): all taken samples up to this point
            all_possible_samples (pd.DataFrame): all possible samples to
                compute percentiles from
            percentile (float):
                top percentile of candidates considered as "good"
        Returns:
            (float): percentage of top percentile candidates contained
                in aggregated sample set up to this point
        """
        # sort df using target values
        ranked = all_possible_samples["target"].rank(pct=True)
        top_percentile = ranked[ranked > 1 - percentile]
        all_alm = len(top_percentile.index.intersection(all_samples.index)) / len(
            top_percentile
        )
        return all_alm

    # joseph.montoya: I don't know what this is, so I'm going to comment it for now
    #   it looks like it might be a metric related to whether the most recent samples are
    #   inside or outside the domain?
    # def gather_simALM(self, new_experimental_results, seed_data):
    #     """
    #     compute the sim ALM for one agent
    #     Args:
    #         new_experimental_results (pd.DataFrame):
    #             selection of candidiates in the right order
    #         seed_data (pd.DataFrame):
    #             seed data used before first-round CAMD selection starts
    #     Returns:
    #         simALM (np.array):
    #             sim ALM for one specific agent
    #     """
    #     simALM = []
    #     # drop the target values so that only features are left
    #     seed_data.drop("target", inplace=True, axis=1)
    #     new_experimental_results.drop("target", inplace=True, axis=1)
    #     new_experimental_results.reset_index(inplace=True, drop=True)
    #     # go through the new candidate one by one
    #     for i in range(new_experimental_results.shape[0]):
    #         decision_fecture_vector = np.array(new_experimental_results.loc[i].tolist())
    #         seed_feature_vector = np.array(seed_data.values.tolist())
    #         similarity = (
    #             np.linalg.norm(seed_feature_vector - decision_fecture_vector)
    #             / seed_data.shape[0]
    #         )
    #         simALM.append(similarity)
    #         seed_data = pd.concat(
    #             [seed_data, new_experimental_results[i: (i + 1)]], axis=0
    #         )
    #     simALM = np.array(simALM)
    #     return simALM


class MultiAnalyzer(AnalyzerBase):
    """
    The multi-fidelity analyzer.
    """
<<<<<<< HEAD

    def __init__(
        self,
        target_prop,
        prop_range,
        total_expt_queried=0,
        total_expt_discovery=0,
        analyze_cost=False,
        total_cost=0.0,
    ):
=======
    def __init__(self, target_prop, prop_range, expt_tag='expt_data', total_expt_queried=0,
                 total_expt_discovery=0, analyze_cost=False, total_cost=0.0):
>>>>>>> aecc3698
        """
        Args:
            target_prop (str)        The name of the target property, e.g. "bandgap".
            prop_range (list)        The range of the target property that is considered
                                     ideal.
<<<<<<< HEAD
            total_expt_queried (int) The total experimental queries after nth iteration.
=======
            expt_tag (str)           The name of the column indicating experimental observations.
            total_expt_queried (int) The total experimental queries after nth iteration. 
>>>>>>> aecc3698
            tot_expt_discovery (int) The total experimental discovery after nth iteration.
            analyze_cost (bool)      If the input has "cost" column, also analyze that information.
            total_cost(float)        The total cost of the hypotheses after nth iteration.
        """
        self.target_prop = target_prop
        self.prop_range = prop_range
        self.total_expt_queried = total_expt_queried
        self.total_expt_discovery = total_expt_discovery
        self.analyze_cost = analyze_cost
        self.total_cost = total_cost
        self.expt_tag = expt_tag

    def _filter_df_by_prop_range(self, df):
        """
        Helper function that filters df by property range

        Args:
            df   A pd.Dataframe to be filtered.
        """
        return df.loc[
            (df[self.target_prop] >= self.prop_range[0])
            & (df[self.target_prop] <= self.prop_range[1])
        ]

    def analyze(self, campaign, finalize=False):
        """
        Analysis method for campaign

        Args:
            campaign (Campaign):
            finalize (bool):

        Returns:
            (DataFrame): pandas dataframe with summary of the results

        """
        return self._analyze_results(
            campaign.experiment.get_results(), campaign.seed_data
        )

    def _analyze_results(self, new_experimental_results, seed_data):
        """
        Analyze results of multi-fidelity data

        Args:
            new_experimental_results (pd.DataFrame):
            seed_data (pd.DataFrame):

        Returns:
            (pd.DataFrame): summary of last iteration
            (pd.DataFrame): new seed data

        """
<<<<<<< HEAD
        new_expt_hypotheses = new_experimental_results.loc[
            new_experimental_results["expt_data"] == 1
        ]
=======
        new_expt_hypotheses = new_experimental_results.loc[new_experimental_results[self.expt_tag] == 1]
>>>>>>> aecc3698
        new_discoveries = self._filter_df_by_prop_range(new_expt_hypotheses)

        # total discovery = up to (& including) the current iteration
        self.total_expt_queried += len(new_expt_hypotheses)
        self.total_expt_discovery += len(new_discoveries)
        if self.total_expt_queried != 0:
            success_rate = self.total_expt_discovery / self.total_expt_queried
        else:
            success_rate = 0

        summary = pd.DataFrame(
            {
                "expt_queried": [len(new_expt_hypotheses)],
                "total_expt_queried": [self.total_expt_queried],
                "new_discovery": [len(new_discoveries)],
                "total_expt_discovery": [self.total_expt_discovery],
                "total_regret": [self.total_expt_queried - self.total_expt_discovery],
                "success_rate": [success_rate],
            }
        )

        if self.analyze_cost:
            iter_cost = np.sum(new_experimental_results["cost"])
            self.total_cost += iter_cost
            summary["iteration_cost"] = [iter_cost]
            summary["total_cost"] = [self.total_cost]
            if self.total_expt_discovery != 0:
                average_cost_per_discovery = self.total_cost / self.total_expt_discovery
            else:
                average_cost_per_discovery = np.nan
            summary["average_cost_per_discovery"] = [average_cost_per_discovery]
        return summary<|MERGE_RESOLUTION|>--- conflicted
+++ resolved
@@ -969,7 +969,6 @@
     """
     The multi-fidelity analyzer.
     """
-<<<<<<< HEAD
 
     def __init__(
         self,
@@ -980,21 +979,12 @@
         analyze_cost=False,
         total_cost=0.0,
     ):
-=======
-    def __init__(self, target_prop, prop_range, expt_tag='expt_data', total_expt_queried=0,
-                 total_expt_discovery=0, analyze_cost=False, total_cost=0.0):
->>>>>>> aecc3698
         """
         Args:
             target_prop (str)        The name of the target property, e.g. "bandgap".
             prop_range (list)        The range of the target property that is considered
                                      ideal.
-<<<<<<< HEAD
             total_expt_queried (int) The total experimental queries after nth iteration.
-=======
-            expt_tag (str)           The name of the column indicating experimental observations.
-            total_expt_queried (int) The total experimental queries after nth iteration. 
->>>>>>> aecc3698
             tot_expt_discovery (int) The total experimental discovery after nth iteration.
             analyze_cost (bool)      If the input has "cost" column, also analyze that information.
             total_cost(float)        The total cost of the hypotheses after nth iteration.
@@ -1048,13 +1038,9 @@
             (pd.DataFrame): new seed data
 
         """
-<<<<<<< HEAD
         new_expt_hypotheses = new_experimental_results.loc[
             new_experimental_results["expt_data"] == 1
         ]
-=======
-        new_expt_hypotheses = new_experimental_results.loc[new_experimental_results[self.expt_tag] == 1]
->>>>>>> aecc3698
         new_discoveries = self._filter_df_by_prop_range(new_expt_hypotheses)
 
         # total discovery = up to (& including) the current iteration
