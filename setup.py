from setuptools import setup, find_packages
import warnings

try:
    import numpy
except ImportError:
    # This is goofy, but the best way I can figure to do this
    warnings.warn("Setup requires pre-installation of numpy, run pip "
                  "install numpy before setup.py")


setup(
    name='CAMD',
    version='1.0',
    packages=find_packages(),
    url='',
    license='',
    author='muratahan.aykol',
    author_email='murat.aykol@tri.global',
    description='',
    # Since qmpy can't be bothered to maintain
    # a proper install, pin numpy/networkx/matplotlib
    setup_requires=["numpy>=1.16"],
    install_requires=["numpy>=1.16",
                      "networkx==2.2",
                      "matplotlib",
                      "qmpy",
                      "tqdm",
                      "pandas",
                      "sklearn",
                      "boto3",
<<<<<<< HEAD
                      "monty"],
=======
                      "sqlalchemy",
                      "matminer",
                      "psycopg2"],
>>>>>>> fea77b1a
    # TODO: make this materials?
    dependency_links=[
        "http://github.com/JosephMontoya-TRI/qmpy_py3/tarball/master#egg=qmpy"
    ]
)<|MERGE_RESOLUTION|>--- conflicted
+++ resolved
@@ -29,13 +29,10 @@
                       "pandas",
                       "sklearn",
                       "boto3",
-<<<<<<< HEAD
-                      "monty"],
-=======
+                      "monty",
                       "sqlalchemy",
                       "matminer",
                       "psycopg2"],
->>>>>>> fea77b1a
     # TODO: make this materials?
     dependency_links=[
         "http://github.com/JosephMontoya-TRI/qmpy_py3/tarball/master#egg=qmpy"
