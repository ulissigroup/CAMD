from setuptools import setup, find_packages
import warnings

try:
    import numpy
except ImportError:
    # This is crude, but the best way I can figure to do this
    warnings.warn("Setup requires pre-installation of numpy, run pip "
                  "install numpy before setup.py")

DESCRIPTION = "camd is software designed to support autonomous materials " \
              "research and sequential learning"

LONG_DESCRIPTION = """
camd is software designed to support Computational Autonomy for Materials Discovery
based on ongoing work led by the
[Toyota Research Institute](http://www.tri.global/accelerated-materials-design-and-discovery/).

camd enables the construction of sequential learning pipelines using a set of
abstractions that include 
* Agents - decision making entities which select experiments to run from pre-determined candidate sets
* Experiments - experimental procedures which augment candidate data in a way that facilitates further experiment selection
* Analyzers - Post-processing procedures which frame experimental results in the context of candidate or seed datasets

In addition to these abstractions, camd provides a loop construct which executes
the sequence of hypothesize-experiment-analyze by the Agent, Experiment, and Analyzer,
respectively.  Simulations of agent performance can also be conducted using
after the fact sampling of known data.
"""

setup(
    name='camd',
    url="https://github.com/ToyotaResearchInstitute/beep",
    version="2020.2.24.post0",
    packages=find_packages(),
    description=DESCRIPTION,
    long_description=LONG_DESCRIPTION,
    setup_requires=["numpy==1.18",
                    "Django==2.2.10",
                    "tensorflow==1.15.2",
                    "gpflow==1.5.0"],  # For qmpy depnedency
    install_requires=["numpy==1.18",
                      "python-dateutil==2.8.0",
                      "networkx==2.2",
                      "matplotlib==3.1.1",
                      "qmpy",  # This version is constrained by the source
                      "pandas==0.24.2",
                      "matminer==0.5.5",
                      "autologging",
<<<<<<< HEAD
                      "awscli",
                      "docopt",
                      "tensorflow",
                      "gpflow",
                      "taburu"
=======
                      "awscli>=1.16.199",
                      "docopt==0.6.2",
>>>>>>> 2a2cfbee
                      ],
    extras_require={
        "proto_dft": ["protosearch"],
        "tests": ["nose",
                  "coverage",
                  "pylint",
                  "memory_profiler",
                  "matplotlib"]
    },
    dependency_links=[
<<<<<<< HEAD
        "http://github.com/JosephMontoya-TRI/qmpy_py3/tarball/master#egg=qmpy",
        "git+ssh://git@github.awsinternal.tri.global/materials/bulk_enumerator#egg=bulk_enumerator",
        "git+ssh://git@github.awsinternal.tri.global/materials/protosearch#egg=protosearch",
        "https://github.awsinternal.tri.global/materials/taburu/tarball/master#egg=taburu",
=======
        "https://github.com/JosephMontoya-TRI/qmpy_py3/tarball/master#egg=qmpy",
        "https://github.com/ToyotaResearchInstitute/protosearch/tarball/master#egg=protosearch",
>>>>>>> 2a2cfbee
    ],
    entry_points={
        "console_scripts": [
            "camd_worker = camd.campaigns.worker:main"
        ]
    },
    classifiers=[
          "Programming Language :: Python :: 3",
          "License :: OSI Approved :: Apache Software License",
          "Operating System :: OS Independent",
    ],
    package_data={
        "beep.conversion_schemas": ["*.yaml", "*.md"],
        "beep.procedure_templates": ["*.000", "*.csv", "*.json"],
        "beep.validation_schemas": ["*.yaml"],
    },
    include_package_data=True,
    author="AMDD - Toyota Research Institute",
    author_email="murat.aykol@tri.global",
    maintainer="Murat Aykol, Joseph Montoya",
    maintainer_email="murat.aykol@tri.global",
    license="Apache",
    keywords=[
        "materials", "battery", "chemistry", "science",
        "density functional theory", "energy", "AI", "artificial intelligence",
        "sequential learning", "active learning"
    ],
    )<|MERGE_RESOLUTION|>--- conflicted
+++ resolved
@@ -47,16 +47,9 @@
                       "pandas==0.24.2",
                       "matminer==0.5.5",
                       "autologging",
-<<<<<<< HEAD
-                      "awscli",
-                      "docopt",
-                      "tensorflow",
-                      "gpflow",
-                      "taburu"
-=======
                       "awscli>=1.16.199",
                       "docopt==0.6.2",
->>>>>>> 2a2cfbee
+                      "taburu"
                       ],
     extras_require={
         "proto_dft": ["protosearch"],
@@ -67,15 +60,10 @@
                   "matplotlib"]
     },
     dependency_links=[
-<<<<<<< HEAD
-        "http://github.com/JosephMontoya-TRI/qmpy_py3/tarball/master#egg=qmpy",
-        "git+ssh://git@github.awsinternal.tri.global/materials/bulk_enumerator#egg=bulk_enumerator",
-        "git+ssh://git@github.awsinternal.tri.global/materials/protosearch#egg=protosearch",
-        "https://github.awsinternal.tri.global/materials/taburu/tarball/master#egg=taburu",
-=======
         "https://github.com/JosephMontoya-TRI/qmpy_py3/tarball/master#egg=qmpy",
         "https://github.com/ToyotaResearchInstitute/protosearch/tarball/master#egg=protosearch",
->>>>>>> 2a2cfbee
+        # TODO: Fix dependency link
+        "https://github.awsinternal.tri.global/materials/taburu/tarball/master#egg=taburu",
     ],
     entry_points={
         "console_scripts": [
